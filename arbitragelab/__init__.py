--- conflicted
+++ resolved
@@ -1,14 +1,7 @@
 """
-<<<<<<< HEAD
 ArbitrageLab helps portfolio managers and traders who want to leverage the power of statistical arbitrage by providing
 reproducible, interpretable, and easy to use tools.
 """
 
 import arbitragelab.other_approaches as other_approaches
-=======
-ArbitrageLab helps portfolio managers and traders who want to leverage the power of Statistical Arbitrage by providing
-reproducible, interpretable, and easy to use tools.
-"""
-
-import arbitragelab.util as util
->>>>>>> 85c8b131
+import arbitragelab.util as util