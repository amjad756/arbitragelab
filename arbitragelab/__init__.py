<<<<<<< HEAD
# Copyright 2019, Hudson and Thames Quantitative Research
# All rights reserved
# Read more: https://github.com/hudson-and-thames/mlfinlab/blob/master/LICENSE.txt
"""
ArbitrageLab helps portfolio managers and traders who want to leverage the power of statistical arbitrage by providing
reproducible, interpretable, and easy to use tools.
"""
import arbitragelab.ml_approach as ml_approach
=======
"""
ArbitrageLab helps portfolio managers and traders who want to leverage the power of Statistical Arbitrage by providing
reproducible, interpretable, and easy to use tools.
"""

import arbitragelab.util as util
>>>>>>> 85c8b131
<|MERGE_RESOLUTION|>--- conflicted
+++ resolved
@@ -1,17 +1,6 @@
-<<<<<<< HEAD
-# Copyright 2019, Hudson and Thames Quantitative Research
-# All rights reserved
-# Read more: https://github.com/hudson-and-thames/mlfinlab/blob/master/LICENSE.txt
-"""
-ArbitrageLab helps portfolio managers and traders who want to leverage the power of statistical arbitrage by providing
-reproducible, interpretable, and easy to use tools.
-"""
-import arbitragelab.ml_approach as ml_approach
-=======
 """
 ArbitrageLab helps portfolio managers and traders who want to leverage the power of Statistical Arbitrage by providing
 reproducible, interpretable, and easy to use tools.
 """
-
-import arbitragelab.util as util
->>>>>>> 85c8b131
+import arbitragelab.ml_approach as ml_approach
+import arbitragelab.util as util