--- conflicted
+++ resolved
@@ -61,12 +61,9 @@
         plt.plot(self.fitted_model.history['loss'])
         plt.xlabel("Epochs")
         plt.ylabel("Loss")
-<<<<<<< HEAD
         plt.title("Loss Plot")
-=======
 
         return result
->>>>>>> 2eb8fafa
 
 class MultiLayerPerceptron(BaseNeuralNetwork):
     """
