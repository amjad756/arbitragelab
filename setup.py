# Copyright 2019, Hudson and Thames Quantitative Research
# All rights reserved
# Read more: https://github.com/hudson-and-thames/arbitragtelab/blob/master/LICENSE.txt


# Always prefer setuptools over distutils
from setuptools import setup

setup()

# Old instructions
# Create package
# python setup.py bdist_wheel
# twine upload dist/*  (This is official repo)
# ----------------------------------------------------------------------------------

# Pull new commits
# Bump version
# Update Changelog release
<<<<<<< HEAD
# bumpversion major/minor/patch --allow-dirty
# Double-check if you did a Git Push
# git push origin [0.1.0]
# On Github, go to tags and use the GUI to push a Release.

# Obfuscation steps
# 1. Create package: python setup.py bdist_wheel
# 2. Unzip
# 3. Obfuscate: pyarmor obfuscate --platform windows.x86_64 --platform linux.x86_64 --platform darwin.x86_64 --obf-code=0 --recursive --output dist/arbitragelab arbitragelab/__init__.py
# 4. Repackage
# 5. install
# 6. test
# 7. deploy on client repo
=======
# Update version in docs cfg and library setup.cfg
# Update install location on install.rst
# Make sure you double check pushing all changes to git: git push

# Obfuscation steps
# 1. Create package: python setup.py bdist_wheel
# 2. Unzip the dist.whl file
# 2.2 cd into the unzipped dir
# 2.3 Remember that you need to make a different obf package for Py 3.7 Colab and Python3.8
# 3. Obfuscate: pyarmor obfuscate --platform windows.x86_64 --platform linux.x86_64 --platform darwin.x86_64 --obf-code=0 --recursive --output dist/mlfinlab mlfinlab/__init__.py
# 4. Add back datasets in mlfinlab
# 4. Repackage
# 5. install
# 6. test
# 7. deploy on client repo

# Tagging
# git tag [1.4.0]
# git push origin [1.4.0]
# On Github, go to tags and use the GUI to push a Release.
>>>>>>> 4c32c583
<|MERGE_RESOLUTION|>--- conflicted
+++ resolved
@@ -17,21 +17,6 @@
 # Pull new commits
 # Bump version
 # Update Changelog release
-<<<<<<< HEAD
-# bumpversion major/minor/patch --allow-dirty
-# Double-check if you did a Git Push
-# git push origin [0.1.0]
-# On Github, go to tags and use the GUI to push a Release.
-
-# Obfuscation steps
-# 1. Create package: python setup.py bdist_wheel
-# 2. Unzip
-# 3. Obfuscate: pyarmor obfuscate --platform windows.x86_64 --platform linux.x86_64 --platform darwin.x86_64 --obf-code=0 --recursive --output dist/arbitragelab arbitragelab/__init__.py
-# 4. Repackage
-# 5. install
-# 6. test
-# 7. deploy on client repo
-=======
 # Update version in docs cfg and library setup.cfg
 # Update install location on install.rst
 # Make sure you double check pushing all changes to git: git push
@@ -40,7 +25,6 @@
 # 1. Create package: python setup.py bdist_wheel
 # 2. Unzip the dist.whl file
 # 2.2 cd into the unzipped dir
-# 2.3 Remember that you need to make a different obf package for Py 3.7 Colab and Python3.8
 # 3. Obfuscate: pyarmor obfuscate --platform windows.x86_64 --platform linux.x86_64 --platform darwin.x86_64 --obf-code=0 --recursive --output dist/mlfinlab mlfinlab/__init__.py
 # 4. Add back datasets in mlfinlab
 # 4. Repackage
@@ -51,5 +35,4 @@
 # Tagging
 # git tag [1.4.0]
 # git push origin [1.4.0]
-# On Github, go to tags and use the GUI to push a Release.
->>>>>>> 4c32c583
+# On Github, go to tags and use the GUI to push a Release.