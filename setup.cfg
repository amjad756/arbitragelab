[metadata]
name = arbitragelab
version = 0.9.0
author = Hudson and Thames Quantitative Research
author_email = research@hudsonthames.org
licence = All Rights Reserved
licence-file = LICENSE.txt
description = ArbitrageLab helps portfolio managers and traders who want to leverage the power of statistical arbitrage by providing reproducible, interpretable, and easy to use tools.
long_description = file: README.md
long_description_content_type = text/markdown
platform = any
url = https://www.hudsonthames.org/
project_urls =
    Documentation = https://arbitragelab.readthedocs.io/en/latest/
    Bug Reports = ...
    Project Boards = https://github.com/orgs/hudson-and-thames/projects
    Source = https://github.com/hudson-and-thames/arbitragelab
    Blog = https://hudsonthames.org/blog/
    Apprenticeship Program = https://hudsonthames.org/apprenticeship-program/
classifiers =
    Development Status :: 3 - Alpha
    Intended Audience :: Developers
    Intended Audience :: Education
    Intended Audience :: Science/Research
    Intended Audience :: Financial and Insurance Industry
    License :: Other/Proprietary License
    Operating System :: OS Independent
    Programming Language :: Python
    Programming Language :: Python :: 3.8
    Topic :: Scientific/Engineering
    Topic :: Scientific/Engineering :: Artificial Intelligence
    Topic :: Office/Business :: Financial :: Investment
keywords =
    arbitrage
    finance
    investment
    education

[options]
include_package_data = True
packages = find:
python_requires =
    ~=3.8
setup_requires =
    setuptools
install_requires =
    POT==0.9.0
    analytics-python>=1.2.7, <2.0.0
    arch==5.5.0
    cvxpy==1.3.1
    cython==0.29.28
    dash==2.10.2
<<<<<<< HEAD
    getmac>=0.9.0, <1.0.0
=======
    getmac>=0.8.0, <1.0.0
>>>>>>> befa0f9f
    jupyter-dash>=0.2.0, <1.0.0
    keras==2.12.0
    lxml>=4.9.1
    matplotlib==3.7.1
    mpmath==1.2.1
    networkx>=2.2, <2.6
    numpy==1.23.5
    pandas==2.0.0
    pmdarima==2.0.3
    protobuf>=3.20.3
    pyvinecopulib==0.5.5
    requests_html==0.10.0
    scikit-learn==1.1.3
    scipy>=1.2.0, <2.0.0
    scs==3.2.0
    seaborn==0.12.2
    statsmodels==0.14.0
    tensorflow-macos==2.12.0; sys_platform == 'darwin' and platform_machine == 'arm64'
    tensorflow==2.12.0; sys_platform != 'darwin' or platform_machine != 'arm64'
    werkzeug==2.2.3
    yahoo-fin==0.8.9.1
    yfinance==0.2.24

[options.packages.find]
package_dir =
    arbitragelab
exclude =
    contrib
    docs
    tests<|MERGE_RESOLUTION|>--- conflicted
+++ resolved
@@ -50,11 +50,7 @@
     cvxpy==1.3.1
     cython==0.29.28
     dash==2.10.2
-<<<<<<< HEAD
     getmac>=0.9.0, <1.0.0
-=======
-    getmac>=0.8.0, <1.0.0
->>>>>>> befa0f9f
     jupyter-dash>=0.2.0, <1.0.0
     keras==2.12.0
     lxml>=4.9.1
